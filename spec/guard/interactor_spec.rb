require 'spec_helper'

describe Guard::Interactor do
  subject { Guard::Interactor.new }

<<<<<<< HEAD
  let(:guard) { mock "guard" }

  before :each do
    Guard.stub!(:guards).and_return([guard])
    Guard.stub!(:options).and_return({})
    Guard.stub!(:listener).and_return(mock(:start => nil, :stop => nil))
    guard.should_receive(:hook).twice
  end

  describe ".run_all" do
    it "sends :run_all to all guards" do
      guard.should_receive(:run_all)
      subject.run_all
=======
  describe "#initialize" do
    it "un-lock by default" do
      subject.locked.should be_false
>>>>>>> 8255ae0b
    end
  end

  describe "#lock" do
    it "locks" do
      subject.lock
      subject.locked.should be_true
    end
  end

  describe "#unlock" do
    it "unlocks" do
      subject.unlock
      subject.locked.should be_false
    end
  end

end<|MERGE_RESOLUTION|>--- conflicted
+++ resolved
@@ -3,25 +3,9 @@
 describe Guard::Interactor do
   subject { Guard::Interactor.new }
 
-<<<<<<< HEAD
-  let(:guard) { mock "guard" }
-
-  before :each do
-    Guard.stub!(:guards).and_return([guard])
-    Guard.stub!(:options).and_return({})
-    Guard.stub!(:listener).and_return(mock(:start => nil, :stop => nil))
-    guard.should_receive(:hook).twice
-  end
-
-  describe ".run_all" do
-    it "sends :run_all to all guards" do
-      guard.should_receive(:run_all)
-      subject.run_all
-=======
   describe "#initialize" do
     it "un-lock by default" do
       subject.locked.should be_false
->>>>>>> 8255ae0b
     end
   end
 
