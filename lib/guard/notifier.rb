require 'rbconfig'
require 'pathname'

module Guard
  module Notifier
    @enabled = false

    @enable = false
    @library = false

    def self.turn_off
<<<<<<< HEAD
      @enable = false
    end

    def self.turn_on
      @enable = true

      return true if @library  #only do require_ once.

=======
      @enabled = false
    end

    def self.turn_on
      @enabled = true
>>>>>>> f424854e
      case Config::CONFIG['target_os']
      when /darwin/i
        require_growl
      when /linux/i
        require_libnotify
      end
    end

    def self.should_send?
      @enable && !!installed_lib
    end

    def self.disabled?
      not should_send?
    end

    def self.installed_lib
      @library
    end
    
    def self.notify(message, options = {})
<<<<<<< HEAD
      if should_send?()
=======
      if enabled?
>>>>>>> f424854e
        image = options[:image] || :success
        title = options[:title] || "Guard"
        case @library
        when :growl
          if growl_installed?
            Growl.notify message, :title => title, :icon => image_path(image), :name => "Guard"
          end
        when :libnotify
          if libnotify_installed?
            Libnotify.show :body => message, :summary => title, :icon_path => image_path(image)
          end
        end
      end
    end

<<<<<<< HEAD
=======
    def self.enabled?
      @enabled
    end
>>>>>>> f424854e

  private

    def self.image_path(image)
      images_path = Pathname.new(File.dirname(__FILE__)).join('../../images')
      case image
      when :failed
        images_path.join("failed.png").to_s
      when :pending
        images_path.join("pending.png").to_s
      when :success
        images_path.join("success.png").to_s
      else
        # path given
        image
      end
    end

    def self.require_growl
<<<<<<< HEAD
      @installed ||= begin
        require 'growl'
        @library = :growl
      rescue LoadError
        UI.info "Please install growl gem for Mac OS X notification support and add it to your Gemfile"
        @enable = false
      end
    end

    def self.require_libnotify
      @installed ||= begin
        require 'libnotify'
        @library = :libnotify
      rescue LoadError
        UI.info "Please install libnotify gem for Linux notification support and add it to your Gemfile"
        @enable = false
      end
=======
      require 'growl'
    rescue LoadError
      turn_off
      UI.info "Please install growl gem for Mac OS X notification support and add it to your Gemfile"
    end

    def self.require_libnotify
      require 'libnotify'
    rescue LoadError
      turn_off
      UI.info "Please install libnotify gem for Linux notification support and add it to your Gemfile"
>>>>>>> f424854e
    end

  end
end<|MERGE_RESOLUTION|>--- conflicted
+++ resolved
@@ -9,7 +9,6 @@
     @library = false
 
     def self.turn_off
-<<<<<<< HEAD
       @enable = false
     end
 
@@ -18,13 +17,6 @@
 
       return true if @library  #only do require_ once.
 
-=======
-      @enabled = false
-    end
-
-    def self.turn_on
-      @enabled = true
->>>>>>> f424854e
       case Config::CONFIG['target_os']
       when /darwin/i
         require_growl
@@ -46,11 +38,7 @@
     end
     
     def self.notify(message, options = {})
-<<<<<<< HEAD
       if should_send?()
-=======
-      if enabled?
->>>>>>> f424854e
         image = options[:image] || :success
         title = options[:title] || "Guard"
         case @library
@@ -66,12 +54,6 @@
       end
     end
 
-<<<<<<< HEAD
-=======
-    def self.enabled?
-      @enabled
-    end
->>>>>>> f424854e
 
   private
 
@@ -91,7 +73,6 @@
     end
 
     def self.require_growl
-<<<<<<< HEAD
       @installed ||= begin
         require 'growl'
         @library = :growl
@@ -109,19 +90,6 @@
         UI.info "Please install libnotify gem for Linux notification support and add it to your Gemfile"
         @enable = false
       end
-=======
-      require 'growl'
-    rescue LoadError
-      turn_off
-      UI.info "Please install growl gem for Mac OS X notification support and add it to your Gemfile"
-    end
-
-    def self.require_libnotify
-      require 'libnotify'
-    rescue LoadError
-      turn_off
-      UI.info "Please install libnotify gem for Linux notification support and add it to your Gemfile"
->>>>>>> f424854e
     end
 
   end
