require 'rbconfig'
require 'digest/sha1'

module Guard

  autoload :Darwin,  'guard/listeners/darwin'
  autoload :Linux,   'guard/listeners/linux'
  autoload :Windows, 'guard/listeners/windows'
  autoload :Polling, 'guard/listeners/polling'

  class Listener
    attr_reader :last_event, :sha1_checksums_hash, :directory

    def self.select_and_init(*a)
      if mac? && Darwin.usable?
        Darwin.new(*a)
      elsif linux? && Linux.usable?
        Linux.new(*a)
      elsif windows? && Windows.usable?
        Windows.new(*a)
      else
        UI.info "Using polling (Please help us to support your system better than that.)"
        Polling.new(*a)
      end
    end

    def initialize(directory=Dir.pwd, options={})
      @directory = directory.to_s
      @sha1_checksums_hash = {}
      @relativate_paths = options.fetch(:relativate_paths, true)
      update_last_event
    end

    def start
      watch directory
    end

    def stop
    end

    def on_change(&callback)
      @callback = callback
    end

    def update_last_event
      @last_event = Time.now
    end

    def modified_files(dirs, options = {})
<<<<<<< HEAD
      files = potentially_modified_files(dirs, options).select { |path| File.file?(path) && file_modified?(path) }
      files.map! { |file| file.gsub("#{Dir.pwd}/", '') }
=======
      files = potentially_modified_files(dirs, options).select { |path| File.file?(path) && file_modified?(path) && file_content_modified?(path) }
      relativate_paths files
    end

    def worker
      raise NotImplementedError, "should respond to #watch"
    end

    # register a directory to watch. must be implemented by the subclasses
    def watch(directory)
      raise NotImplementedError, "do whatever you want here, given the directory as only argument"
    end

    def all_files
      potentially_modified_files [directory + '/'], :all => true
>>>>>>> b12769d2
    end

    # scopes all given paths to the current #directory
    def relativate_paths(paths)
      return paths unless relativate_paths?
      paths.map do |path| 
        path.gsub(%r~^#{directory}/~, '')
      end
    end

    attr_writer :relativate_paths
    def relativate_paths?
      !!@relativate_paths
    end


  private

    def potentially_modified_files(dirs, options = {})
      match = options[:all] ? "**/*" : "*"
      Dir.glob(dirs.map { |dir| "#{dir}#{match}" })
    end

    # Depending on the filesystem, mtime is probably only precise to the second, so round
    # both values down to the second for the comparison.
    def file_modified?(path)
      if File.mtime(path).to_i == last_event.to_i
        file_content_modified?(path, sha1_checksum(path))
      elsif File.mtime(path).to_i > last_event.to_i
        set_sha1_checksums_hash(path, sha1_checksum(path))
        true
      end
    rescue
      false
    end

    def file_content_modified?(path, sha1_checksum)
      if sha1_checksums_hash[path] != sha1_checksum
        set_sha1_checksums_hash(path, sha1_checksum)
        true
      else
        false
      end
    end

    def set_sha1_checksums_hash(path, sha1_checksum)
      @sha1_checksums_hash[path] = sha1_checksum
    end

    def sha1_checksum(path)
      Digest::SHA1.file(path).to_s
    end

    def self.mac?
      Config::CONFIG['target_os'] =~ /darwin/i
    end

    def self.linux?
      Config::CONFIG['target_os'] =~ /linux/i
    end

    def self.windows?
      Config::CONFIG['target_os'] =~ /mswin|mingw/i
    end

  end
end<|MERGE_RESOLUTION|>--- conflicted
+++ resolved
@@ -9,7 +9,7 @@
   autoload :Polling, 'guard/listeners/polling'
 
   class Listener
-    attr_reader :last_event, :sha1_checksums_hash, :directory
+    attr_reader :last_event, :sha1_checksums_hash, :directory, :callback
 
     def self.select_and_init(*a)
       if mac? && Darwin.usable?
@@ -47,11 +47,11 @@
     end
 
     def modified_files(dirs, options = {})
-<<<<<<< HEAD
+# <<<<<<< HEAD
+#       files = potentially_modified_files(dirs, options).select { |path| File.file?(path) && file_modified?(path) }
+#       files.map! { |file| file.gsub("#{Dir.pwd}/", '') }
+# =======
       files = potentially_modified_files(dirs, options).select { |path| File.file?(path) && file_modified?(path) }
-      files.map! { |file| file.gsub("#{Dir.pwd}/", '') }
-=======
-      files = potentially_modified_files(dirs, options).select { |path| File.file?(path) && file_modified?(path) && file_content_modified?(path) }
       relativate_paths files
     end
 
@@ -66,13 +66,13 @@
 
     def all_files
       potentially_modified_files [directory + '/'], :all => true
->>>>>>> b12769d2
+# >>>>>>> b12769d2bf385b3c69973721144cae3d5d8fbed9
     end
 
     # scopes all given paths to the current #directory
     def relativate_paths(paths)
       return paths unless relativate_paths?
-      paths.map do |path| 
+      paths.map do |path|
         path.gsub(%r~^#{directory}/~, '')
       end
     end
