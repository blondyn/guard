--- conflicted
+++ resolved
@@ -1,7 +1,5 @@
 module Guard
   module Interactor
-<<<<<<< HEAD
-=======
     extend self
 
     def run_all
@@ -22,7 +20,6 @@
         ::Guard.guards.each { |guard| ::Guard.supervised_task(guard, :reload) }
       end
     end
->>>>>>> 1c59a782
 
     def self.init_signal_traps
       # Run all (Ctrl-\)
@@ -53,9 +50,5 @@
       end
 
     end
-<<<<<<< HEAD
-
-=======
->>>>>>> 1c59a782
   end
 end