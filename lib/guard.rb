module Guard

  autoload :UI,           'guard/ui'
  autoload :Dsl,          'guard/dsl'
  autoload :DslDescriber, 'guard/dsl_describer'
  autoload :Interactor,   'guard/interactor'
  autoload :Listener,     'guard/listener'
  autoload :Watcher,      'guard/watcher'
  autoload :Notifier,     'guard/notifier'
  autoload :Hook,         'guard/hook'

  class << self
    attr_accessor :options, :guards, :groups, :listener

    # initialize this singleton
    def setup(options = {})
      @options  = options
      @listener = Listener.select_and_init(@options[:watchdir] ? File.expand_path(@options[:watchdir]) : Dir.pwd)
      @groups   = [:default]
      @guards   = []

      @options[:notify] && ENV["GUARD_NOTIFY"] != 'false' ? Notifier.turn_on : Notifier.turn_off

      UI.clear if @options[:clear]
      debug_command_execution if @options[:debug]

      self
    end

    def start(options = {})
      Interactor.init_signal_traps

      setup(options)

      Dsl.evaluate_guardfile(options)

      listener.on_change do |files|
        Dsl.reevaluate_guardfile if Watcher.match_guardfile?(files)

        run { run_on_change_for_all_guards(files) } if Watcher.match_files?(guards, files)
      end

      UI.info "Guard is now watching at '#{listener.directory}'"
      guards.each { |guard| supervised_task(guard, :start) }
      listener.start
    end

    def run_on_change_for_all_guards(files)
      guards.each do |guard|
        paths = Watcher.match_files(guard, files)
        unless paths.empty?
          UI.debug "#{guard.class.name}#run_on_change with #{paths.inspect}"
          supervised_task(guard, :run_on_change, paths)
        end
      end

      # Reparse the whole directory to catch new files modified during the guards run
      new_modified_files = listener.modified_files([listener.directory], :all => true)
      if !new_modified_files.empty? && Watcher.match_files?(guards, new_modified_files)
        run { run_on_change_for_all_guards(new_modified_files) }
      end
    end

    # Let a guard execute its task but
    # fire it if his work leads to a system failure
    def supervised_task(guard, task_to_supervise, *args)
      guard.hook("#{task_to_supervise}_begin", *args)
      result = guard.send(task_to_supervise, *args)
      guard.hook("#{task_to_supervise}_end", result)
      result
    rescue Exception => ex
      UI.error("#{guard.class.name} failed to achieve its <#{task_to_supervise.to_s}>, exception was:" +
      "\n#{ex.class}: #{ex.message}\n#{ex.backtrace.join("\n")}")
      guards.delete guard
      UI.info("\n#{guard.class.name} has just been fired")
      return ex
    end

    def run
      listener.stop
      UI.clear if options[:clear]
      begin
        yield
      rescue Interrupt
      end
      listener.start
    end

<<<<<<< HEAD
    def add_guard(name, watchers = [], callbacks = [], options = {}, group = nil)
      if name.to_sym == :ego
        UI.deprecation("Guard::Ego is now part of Guard. You can remove it from your Guardfile.")
      else
        guard_class = get_guard_class(name)
        callbacks.each { |callback| ::Guard::Hook.add_callback(callback[:listener], guard_class, callback[:events]) }
        @guards << guard_class.new(watchers, options, group)
=======
    def add_guard(name, watchers = [], options = {})
      if name.to_sym == :ego
        UI.deprecation("Guard::Ego is now part of Guard. You can remove it from your Guardfile.")
      else
        guard = get_guard_class(name).new(watchers, options)
        @guards << guard
>>>>>>> dc2ab97d
      end
    end

    def add_group(name)
      @groups << name.to_sym unless name.nil?
    end

    def get_guard_class(name)
      name        = name.to_s
      try_require = false
      const_name  = name.downcase.gsub('-', '')
      begin
        require "guard/#{name.downcase}" if try_require
        self.const_get(self.constants.find { |c| c.to_s.downcase == const_name })
      rescue TypeError
        unless try_require
          try_require = true
          retry
        else
          UI.error "Could not find class Guard::#{const_name.capitalize}"
        end
      rescue LoadError => loadError
        UI.error "Could not load 'guard/#{name.downcase}' or find class Guard::#{const_name.capitalize}"
        UI.error loadError.to_s
      end
    end

    def locate_guard(name)
      if Gem::Version.create(Gem::VERSION) >= Gem::Version.create('1.8.0')
        Gem::Specification.find_by_name("guard-#{name}").full_gem_path
      else
        Gem.source_index.find_name("guard-#{name}").last.full_gem_path
      end
    rescue
      UI.error "Could not find 'guard-#{name}' gem path."
    end

    ##
    # Returns a list of guard Gem names installed locally.
    def guard_gem_names
      if Gem::Version.create(Gem::VERSION) >= Gem::Version.create('1.8.0')
        Gem::Specification.find_all.select { |x| x.name =~ /^guard-/ }
      else
        Gem.source_index.find_name(/^guard-/)
      end.map { |x| x.name.sub /^guard-/, '' }
    end

    def debug_command_execution
      Kernel.send(:alias_method, :original_system, :system)
      Kernel.send(:define_method, :system) do |command, *args|
        ::Guard::UI.debug "Command execution: #{command} #{args.join(' ')}"
        original_system command, *args
      end

      Kernel.send(:alias_method, :original_backtick, :"`")
      Kernel.send(:define_method, :"`") do |command|
        ::Guard::UI.debug "Command execution: #{command}"
        original_backtick command
      end
    end

  end
end<|MERGE_RESOLUTION|>--- conflicted
+++ resolved
@@ -86,22 +86,13 @@
       listener.start
     end
 
-<<<<<<< HEAD
-    def add_guard(name, watchers = [], callbacks = [], options = {}, group = nil)
+    def add_guard(name, watchers = [], callbacks = [], options = {})
       if name.to_sym == :ego
         UI.deprecation("Guard::Ego is now part of Guard. You can remove it from your Guardfile.")
       else
         guard_class = get_guard_class(name)
         callbacks.each { |callback| ::Guard::Hook.add_callback(callback[:listener], guard_class, callback[:events]) }
-        @guards << guard_class.new(watchers, options, group)
-=======
-    def add_guard(name, watchers = [], options = {})
-      if name.to_sym == :ego
-        UI.deprecation("Guard::Ego is now part of Guard. You can remove it from your Guardfile.")
-      else
-        guard = get_guard_class(name).new(watchers, options)
-        @guards << guard
->>>>>>> dc2ab97d
+        @guards << guard_class.new(watchers, options)
       end
     end
 
