--- conflicted
+++ resolved
@@ -14,18 +14,11 @@
 
     # initialize this singleton
     def setup(options = {})
-<<<<<<< HEAD
-      @options  = options
-      @listener = Listener.select_and_init(@options[:watchdir] ? File.expand_path(@options[:watchdir]) : Dir.pwd,options)
-      @groups   = [:default]
-      @guards   = []
-=======
       @options    = options
       @guards     = []
       @groups     = [:default]
       @interactor = Interactor.new
-      @listener   = Listener.select_and_init(@options[:watchdir] ? File.expand_path(@options[:watchdir]) : Dir.pwd)
->>>>>>> 9ad86607
+      @listener   = Listener.select_and_init(@options[:watchdir] ? File.expand_path(@options[:watchdir]) : Dir.pwd,options)
 
       @watch_deletions = options[:deletions]
       @options[:notify] && ENV["GUARD_NOTIFY"] != 'false' ? Notifier.turn_on : Notifier.turn_off
@@ -53,24 +46,6 @@
       listener.start
     end
 
-<<<<<<< HEAD
-    def run_on_change_for_all_guards(files)
-      guards.each do |guard|
-        #UI.debug "files: #{files.inspect}"
-        paths = Watcher.match_files(guard, files)
-        if @watch_deletions
-          unless paths.empty?
-            UI.debug "#{guard.class.name}#run_on_change with #{paths.inspect}"
-            supervised_task(guard, :run_on_change, paths.select {|f| !f.start_with?('!') })
-            deletions = paths.collect { |f| f.slice(1..-1) if f.start_with?('!') }.compact
-          end
-
-          unless deletions.empty?
-            UI.debug "#{guard.class.name}#run_on_deletion with #{deletions.inspect}"
-            supervised_task(guard, :run_on_deletion, deletions)
-          end
-        else
-=======
     def stop
       UI.info "Bye bye...", :reset => true
       listener.stop
@@ -105,10 +80,21 @@
       run do
         guards.each do |guard|
           paths = Watcher.match_files(guard, files)
->>>>>>> 9ad86607
-          unless paths.empty?
-            UI.debug "#{guard.class.name}#run_on_change with #{paths.inspect}"
-            supervised_task(guard, :run_on_change, paths)
+          if @watch_deletions
+            unless paths.empty?
+              UI.debug "#{guard.class.name}#run_on_change with #{paths.inspect}"
+              supervised_task(guard, :run_on_change, paths.select {|f| !f.start_with?('!') })
+              deletions = paths.collect { |f| f.slice(1..-1) if f.start_with?('!') }.compact
+              unless deletions.empty?
+                UI.debug "#{guard.class.name}#run_on_deletion with #{deletions.inspect}"
+                supervised_task(guard, :run_on_deletion, deletions)
+              end
+            end
+          else
+            unless paths.empty?
+              UI.debug "#{guard.class.name}#run_on_change with #{paths.inspect}"
+              supervised_task(guard, :run_on_change, paths)
+            end
           end
         end
       end
