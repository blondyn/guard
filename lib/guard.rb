require 'thread'

# Guard is the main module for all Guard related modules and classes.
# Also other Guard implementation should use this namespace.
#
module Guard

  autoload :UI,           'guard/ui'
  autoload :Dsl,          'guard/dsl'
  autoload :DslDescriber, 'guard/dsl_describer'
  autoload :Group,        'guard/group'
  autoload :Interactor,   'guard/interactor'
  autoload :Listener,     'guard/listener'
  autoload :Watcher,      'guard/watcher'
  autoload :Notifier,     'guard/notifier'
  autoload :Hook,         'guard/hook'

  # The Guardfile template for `guard init`
  GUARDFILE_TEMPLATE = File.expand_path('../guard/templates/Guardfile', __FILE__)

  class << self
    attr_accessor :options, :interactor, :listener, :lock

    # Creates the initial Guardfile template or add a Guard implementation
    # Guardfile template to an existing Guardfile.
    #
    # @see Guard::Guard.init
    #
    # @param [String] guard_name the name of the Guard to initialize
    #
    def initialize_template(guard_name = nil)
      if guard_name
        guard_class = ::Guard.get_guard_class(guard_name)
        guard_class.init(guard_name)
      else
        if !File.exist?('Guardfile')
          ::Guard::UI.info "Writing new Guardfile to #{ Dir.pwd }/Guardfile"
          FileUtils.cp(GUARDFILE_TEMPLATE, 'Guardfile')
        else
          ::Guard::UI.error "Guardfile already exists at #{ Dir.pwd }/Guardfile"
          exit 1
        end
      end
    end

    # Initialize the Guard singleton:
    #
    # - Initialize the internal Guard state.
    # - Create the interactor when necessary for user interaction.
    # - Select and initialize the file change listener.
    #
    # @option options [Boolean] clear if auto clear the UI should be done
    # @option options [Boolean] notify if system notifications should be shown
    # @option options [Boolean] debug if debug output should be shown
    # @option options [Array<String>] group the list of groups to start
    # @option options [String] watchdir the director to watch
    # @option options [String] guardfile the path to the Guardfile
    # @option options [Boolean] watch_all_modifications watches all file modifications if true
    #
    def setup(options = {})
      @lock       = Mutex.new
      @options    = options
      @guards     = []
      self.reset_groups
      @interactor = Interactor.new unless @options[:no_interactions]
      @listener   = Listener.select_and_init(@options[:watchdir] ? File.expand_path(@options[:watchdir]) : Dir.pwd, options)

      UI.clear if @options[:clear]
      debug_command_execution if @options[:debug]

      self
    end

    # Smart accessor for retrieving a specific guard or several guards at once.
    #
    # @param [String, Symbol] filter return the guard with the given name, or nil if not found
    # @param [Regexp] filter returns all guards matching the Regexp, or [] if no guard found
    # @param [Hash] filter returns all guards matching the given Hash.
    #   Example: `{ :name => 'rspec', :group => 'backend' }`, or [] if no guard found
    # @param [NilClass] filter returns all guards
    #
    # @see Guard.groups
    #
    def guards(filter = nil)
      case filter
      when String, Symbol
        @guards.find { |guard| guard.class.to_s.downcase.sub('guard::', '') == filter.to_s.downcase.gsub('-', '') }
      when Regexp
        @guards.find_all { |guard| guard.class.to_s.downcase.sub('guard::', '') =~ filter }
      when Hash
        filter.inject(@guards) do |matches, (k, v)|
          if k.to_sym == :name
            matches.find_all { |guard| guard.class.to_s.downcase.sub('guard::', '') == v.to_s.downcase.gsub('-', '') }
          else
            matches.find_all { |guard| guard.send(k).to_sym == v.to_sym }
          end
        end
      else
        @guards
      end
    end

    # Smart accessor for retrieving a specific group or several groups at once.
    #
    # @param [NilClass] filter returns all groups
    # @param [String, Symbol] filter return the group with the given name, or nil if not found
    # @param [Regexp] filter returns all groups matching the Regexp, or [] if no group found
    #
    # @see Guard.guards
    #
    def groups(filter = nil)
      case filter
      when String, Symbol
        @groups.find { |group| group.name == filter.to_sym }
      when Regexp
        @groups.find_all { |group| group.name.to_s =~ filter }
      else
        @groups
      end
    end

<<<<<<< HEAD
    # Main method for Guard that is called from the CLI when guard starts.
    #
    # - Setup Guard internals
    # - Evaluate the `Guardfile`
    # - Configure Notifiers
    # - Initialize the declared Guards
    # - Start the available file change listener
=======
    # Initialize the groups array with the `:default` group.
    #
    # @see Guard.groups
    #
    def reset_groups
      @groups = [Group.new(:default)]
    end

    # Start Guard by evaluate the `Guardfile`, initialize the declared Guards
    # and start the available file change listener.
>>>>>>> 39ff6620
    #
    # @option options [Boolean] clear if auto clear the UI should be done
    # @option options [Boolean] notify if system notifications should be shown
    # @option options [Boolean] debug if debug output should be shown
    # @option options [Array<String>] group the list of groups to start
    # @option options [String] watchdir the director to watch
    # @option options [String] guardfile the path to the Guardfile
    #
    def start(options = {})
      setup(options)

      Dsl.evaluate_guardfile(options)

      options[:notify] && ENV['GUARD_NOTIFY'] != 'false' ? Notifier.turn_on : Notifier.turn_off

      listener.on_change do |files|
        Dsl.reevaluate_guardfile        if Watcher.match_guardfile?(files)
        listener.changed_files += files if Watcher.match_files?(guards, files)
      end

      UI.info "Guard is now watching at '#{ listener.directory }'"

      run_on_guards do |guard|
        run_supervised_task(guard, :start)
      end

      interactor.start if interactor
      listener.start
    end

    # Stop Guard listening to file changes
    #
    def stop
      UI.info 'Bye bye...', :reset => true

      run_on_guards do |guard|
        run_supervised_task(guard, :stop)
      end

      listener.stop
      abort
    end

    # Reload all Guards currently enabled.
    #
    # @param [Hash] An hash with a guard or a group scope
    #
    def reload(scopes)
      run do
        run_on_guards(scopes) do |guard|
          run_supervised_task(guard, :reload)
        end
      end
    end

    # Trigger `run_all` on all Guards currently enabled.
    #
    # @param [Hash] An hash with a guard or a group scope
    #
    def run_all(scopes)
      run do
        run_on_guards(scopes) do |guard|
          run_supervised_task(guard, :run_all)
        end
      end
    end

    # Pause Guard listening to file changes.
    #
    def pause
      if listener.paused?
        UI.info 'Un-paused files modification listening', :reset => true
        listener.clear_changed_files
        listener.run
      else
        UI.info 'Paused files modification listening', :reset => true
        listener.pause
      end
    end

    # Trigger `run_on_change` on all Guards currently enabled.
    #
    def run_on_change(files)
      run do
        run_on_guards do |guard|
          run_on_change_task(files, guard)
        end
      end
    end

    # Run a block where the listener and the interactor is
    # blocked.
    #
    # @yield the block to run
    #
    def run
      UI.clear if options[:clear]

      lock.synchronize do
        begin
          interactor.stop if interactor
          yield
        rescue Interrupt
        end

        interactor.start if interactor
      end
    end

    # Loop through all groups and run the given task for each Guard.
    #
    # Stop the task run for the all Guards within a group if one Guard
    # throws `:task_has_failed`.
    #
    # @param [Hash] An hash with a guard or a group scope
    # @yield the task to run
    #
    def run_on_guards(scopes = {})
      if guard = scopes[:guard]
        yield(guard)
      else
        groups = scopes[:group] ? [scopes[:group]] : @groups
        groups.each do |group|
          catch :task_has_failed do
            guards(:group => group.name).each do |guard|
              yield(guard)
            end
          end
        end
      end
    end

    # Run the `:run_on_change` task. When the option `:watch_all_modifications` is set,
    # the task is split to run changed paths on {Guard::Guard#run_on_change}, whereas
    # deleted paths run on {Guard::Guard#run_on_deletion}.
    #
    # @param [Array<String>] files the list of files to pass to the task
    # @param [Guard::Guard] guard the guard to run
    # @raise [:task_has_failed] when task has failed
    #
    def run_on_change_task(files, guard)
      paths = Watcher.match_files(guard, files)
      changes = changed_paths(paths)
      deletions = deleted_paths(paths)

      unless changes.empty?
        UI.debug "#{ guard.class.name }#run_on_change with #{ changes.inspect }"
        run_supervised_task(guard, :run_on_change, changes)
      end

      unless deletions.empty?
        UI.debug "#{ guard.class.name }#run_on_deletion with #{ deletions.inspect }"
        run_supervised_task(guard, :run_on_deletion, deletions)
      end
    end

    # Detects the paths that have changed.
    #
    # Deleted paths are prefixed by an exclamation point.
    # @see Guard::Listener#modified_files
    #
    # @param [Array<String>] paths the watched paths
    # @return [Array<String>] the changed paths
    #
    def changed_paths(paths)
      paths.select { |f| !f.respond_to?(:start_with?) || !f.start_with?('!') }
    end

    # Detects the paths that have been deleted.
    #
    # Deleted paths are prefixed by an exclamation point.
    # @see Guard::Listener#modified_files
    #
    # @param [Array<String>] paths the watched paths
    # @return [Array<String>] the deleted paths
    #
    def deleted_paths(paths)
      paths.select { |f| f.respond_to?(:start_with?) && f.start_with?('!') }.map { |f| f.slice(1..-1) }
    end

    # Run a Guard task, but remove the Guard when his work leads to a system failure.
    #
    # When the Group has `:halt_on_fail` disabled, we've to catch `:task_has_failed`
    # here in order to avoid an uncaught throw error.
    #
    # @param [Guard::Guard] guard the Guard to execute
    # @param [Symbol] task the task to run
    # @param [Array] args the arguments for the task
    # @raise [:task_has_failed] when task has failed
    #
    def run_supervised_task(guard, task, *args)
      catch guard_symbol(guard) do
        guard.hook("#{ task }_begin", *args)
        result = guard.send(task, *args)
        guard.hook("#{ task }_end", result)

        result
      end

    rescue Exception => ex
      UI.error("#{ guard.class.name } failed to achieve its <#{ task.to_s }>, exception was:" +
               "\n#{ ex.class }: #{ ex.message }\n#{ ex.backtrace.join("\n") }")

      guards.delete guard
      UI.info("\n#{ guard.class.name } has just been fired")

      ex
    end

    # Get the symbol we have to catch when running a supervised task.
    # If we are within a Guard group that has the `:halt_on_fail`
    # option set, we do NOT catch it here, it will be catched at the
    # group level.
    #
    # @see .run_on_guards
    #
    # @param [Guard::Guard] guard the Guard to execute
    # @return [Symbol] the symbol to catch
    #
    def guard_symbol(guard)
      if guard.group.class == Symbol
        group = groups(guard.group)
        group.options[:halt_on_fail] ? :no_catch : :task_has_failed
      else
        :task_has_failed
      end
    end

    # Add a Guard to use.
    #
    # @param [String] name the Guard name
    # @param [Array<Watcher>] watchers the list of declared watchers
    # @param [Array<Hash>] callbacks the list of callbacks
    # @param [Hash] options the Guard options (see the given Guard documentation)
    # @return [Guard::Guard] the guard added
    #
    def add_guard(name, watchers = [], callbacks = [], options = {})
      if name.to_sym == :ego
        UI.deprecation('Guard::Ego is now part of Guard. You can remove it from your Guardfile.')
      else
        guard_class = get_guard_class(name)
        callbacks.each { |callback| Hook.add_callback(callback[:listener], guard_class, callback[:events]) }
        guard = guard_class.new(watchers, options)
        @guards << guard
        guard
      end
    end

    # Add a Guard group.
    #
    # @param [String] name the group name
    # @option options [Boolean] halt_on_fail if a task execution
    #   should be halted for all Guards in this group if one Guard throws `:task_has_failed`
    # @return [Guard::Group] the group added (or retrieved from the `@groups` variable if already present)
    #
    def add_group(name, options = {})
      group = groups(name)
      if group.nil?
        group = Group.new(name, options)
        @groups << group
      end
      group
    end

    # Tries to load the Guard main class.
    #
    # @param [String] name the name of the Guard
    # @return [Class, nil] the loaded class
    #
    def get_guard_class(name)
      name        = name.to_s
      try_require = false
      const_name  = name.downcase.gsub('-', '')
      begin
        require "guard/#{ name.downcase }" if try_require
        self.const_get(self.constants.find { |c| c.to_s.downcase == const_name })
      rescue TypeError
        unless try_require
          try_require = true
          retry
        else
          UI.error "Could not find class Guard::#{ const_name.capitalize }"
        end
      rescue LoadError => loadError
        UI.error "Could not load 'guard/#{ name.downcase }' or find class Guard::#{ const_name.capitalize }"
        UI.error loadError.to_s
      end
    end

    # Locate a path to a Guard gem.
    #
    # @param [String] name the name of the Guard without the prefix `guard-`
    # @return [String] the full path to the Guard gem
    #
    def locate_guard(name)
      if Gem::Version.create(Gem::VERSION) >= Gem::Version.create('1.8.0')
        Gem::Specification.find_by_name("guard-#{ name }").full_gem_path
      else
        Gem.source_index.find_name("guard-#{ name }").last.full_gem_path
      end
    rescue
      UI.error "Could not find 'guard-#{ name }' gem path."
    end

    # Returns a list of guard Gem names installed locally.
    #
    # @return [Array<String>] a list of guard gem names
    #
    def guard_gem_names
      if Gem::Version.create(Gem::VERSION) >= Gem::Version.create('1.8.0')
        Gem::Specification.find_all.select { |x| x.name =~ /^guard-/ }
      else
        Gem.source_index.find_name(/^guard-/)
      end.map { |x| x.name.sub /^guard-/, '' }
    end

    # Adds a command logger in debug mode. This wraps common command
    # execution functions and logs the executed command before execution.
    #
    def debug_command_execution
      Kernel.send(:alias_method, :original_system, :system)
      Kernel.send(:define_method, :system) do |command, *args|
        ::Guard::UI.debug "Command execution: #{ command } #{ args.join(' ') }"
        original_system command, *args
      end

      Kernel.send(:alias_method, :original_backtick, :'`')
      Kernel.send(:define_method, :'`') do |command|
        ::Guard::UI.debug "Command execution: #{ command }"
        original_backtick command
      end
    end

  end
end<|MERGE_RESOLUTION|>--- conflicted
+++ resolved
@@ -119,7 +119,16 @@
       end
     end
 
-<<<<<<< HEAD
+    # Initialize the groups array with the `:default` group.
+    #
+    # @see Guard.groups
+    #
+    def reset_groups
+      @groups = [Group.new(:default)]
+    end
+
+    # Start Guard by evaluate the `Guardfile`, initialize the declared Guards
+    # and start the available file change listener.
     # Main method for Guard that is called from the CLI when guard starts.
     #
     # - Setup Guard internals
@@ -127,18 +136,6 @@
     # - Configure Notifiers
     # - Initialize the declared Guards
     # - Start the available file change listener
-=======
-    # Initialize the groups array with the `:default` group.
-    #
-    # @see Guard.groups
-    #
-    def reset_groups
-      @groups = [Group.new(:default)]
-    end
-
-    # Start Guard by evaluate the `Guardfile`, initialize the declared Guards
-    # and start the available file change listener.
->>>>>>> 39ff6620
     #
     # @option options [Boolean] clear if auto clear the UI should be done
     # @option options [Boolean] notify if system notifications should be shown
