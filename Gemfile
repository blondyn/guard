--- conflicted
+++ resolved
@@ -9,14 +9,9 @@
   gem 'growl',      '~> 1.0.3', :require => false
 end
 if Config::CONFIG['target_os'] =~ /linux/i
-<<<<<<< HEAD
   gem 'rb-inotify', '>= 0.5.1', :require => false
   gem 'libnotify',  '~> 0.1.3', :require => false
-=======
-  gem 'rb-inotify', '>= 0.5.1'
-  gem 'libnotify',  '~> 0.1.3'
 end
 if Config::CONFIG['target_os'] =~ /mswin|mingw/i
   gem 'win32console'
->>>>>>> 6ecb72c9
 end